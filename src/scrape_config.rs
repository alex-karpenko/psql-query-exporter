--- conflicted
+++ resolved
@@ -460,14 +460,9 @@
     }
 }
 
-<<<<<<< HEAD
-fn hashmap_from_envs() -> HashMap<String, String> {
-    env::vars().into_iter().collect()
-=======
 #[inline]
 fn hashmap_from_envs() -> HashMap<String, String> {
     env::vars().collect()
->>>>>>> 716c0be5
 }
 
 fn substitute_envs(
